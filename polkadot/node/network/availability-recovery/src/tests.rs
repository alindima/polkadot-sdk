// Copyright (C) Parity Technologies (UK) Ltd.
// This file is part of Polkadot.

// Polkadot is free software: you can redistribute it and/or modify
// it under the terms of the GNU General Public License as published by
// the Free Software Foundation, either version 3 of the License, or
// (at your option) any later version.

// Polkadot is distributed in the hope that it will be useful,
// but WITHOUT ANY WARRANTY; without even the implied warranty of
// MERCHANTABILITY or FITNESS FOR A PARTICULAR PURPOSE.  See the
// GNU General Public License for more details.

// You should have received a copy of the GNU General Public License
// along with Polkadot.  If not, see <http://www.gnu.org/licenses/>.

use crate::task::{REGULAR_CHUNKS_REQ_RETRY_LIMIT, SYSTEMATIC_CHUNKS_REQ_RETRY_LIMIT};

use super::*;
use std::{sync::Arc, time::Duration};

use assert_matches::assert_matches;
use futures::{executor, future};
use futures_timer::Delay;
use rstest::rstest;

use parity_scale_codec::Encode;
use polkadot_erasure_coding::{branches, obtain_chunks_v1 as obtain_chunks};
use polkadot_node_network_protocol::request_response::{
	self as req_res, v1::AvailableDataFetchingRequest, IncomingRequest, Recipient,
	ReqProtocolNames, Requests,
};
<<<<<<< HEAD
=======
use polkadot_node_subsystem_test_helpers::derive_erasure_chunks_with_proofs_and_root;

use super::*;

use sc_network::{config::RequestResponseConfig, IfDisconnected, OutboundFailure, RequestFailure};

>>>>>>> f93f461a
use polkadot_node_primitives::{BlockData, PoV, Proof};
use polkadot_node_subsystem::messages::{
	AllMessages, ChainApiMessage, NetworkBridgeTxMessage, RuntimeApiMessage, RuntimeApiRequest,
};
use polkadot_node_subsystem_test_helpers::{
	make_subsystem_context, mock::new_leaf, TestSubsystemContextHandle,
};
use polkadot_node_subsystem_util::TimeoutExt;
use polkadot_primitives::{
	vstaging::{node_features, NodeFeatures},
	AuthorityDiscoveryId, Hash, HeadData, IndexedVec, PersistedValidationData, ValidatorId,
};
use polkadot_primitives_test_helpers::{dummy_candidate_receipt, dummy_hash};
use sc_network::{IfDisconnected, OutboundFailure, RequestFailure};
use sp_keyring::Sr25519Keyring;

type VirtualOverseer = TestSubsystemContextHandle<AvailabilityRecoveryMessage>;

// Deterministic genesis hash for protocol names
const GENESIS_HASH: Hash = Hash::repeat_byte(0xff);

fn request_receiver() -> IncomingRequestReceiver<AvailableDataFetchingRequest> {
	let receiver =
		IncomingRequest::get_config_receiver(&ReqProtocolNames::new(&GENESIS_HASH, None));
	// Don't close the sending end of the request protocol. Otherwise, the subsystem will terminate.
	std::mem::forget(receiver.1.inbound_queue);
	receiver.0
}

fn test_harness<Fut: Future<Output = VirtualOverseer>>(
	subsystem: AvailabilityRecoverySubsystem,
	test: impl FnOnce(VirtualOverseer) -> Fut,
) {
	sp_tracing::init_for_tests();

	let pool = sp_core::testing::TaskExecutor::new();

	let (context, virtual_overseer) = make_subsystem_context(pool.clone());

	let subsystem = async {
		subsystem.run(context).await.unwrap();
	};

	let test_fut = test(virtual_overseer);

	futures::pin_mut!(test_fut);
	futures::pin_mut!(subsystem);

	executor::block_on(future::join(
		async move {
			let mut overseer = test_fut.await;
			overseer_signal(&mut overseer, OverseerSignal::Conclude).await;
		},
		subsystem,
	))
	.1
}

const TIMEOUT: Duration = Duration::from_millis(300);

macro_rules! delay {
	($delay:expr) => {
		Delay::new(Duration::from_millis($delay)).await;
	};
}

async fn overseer_signal(
	overseer: &mut TestSubsystemContextHandle<AvailabilityRecoveryMessage>,
	signal: OverseerSignal,
) {
	delay!(50);
	overseer
		.send(FromOrchestra::Signal(signal))
		.timeout(TIMEOUT)
		.await
		.unwrap_or_else(|| {
			panic!("{}ms is more than enough for sending signals.", TIMEOUT.as_millis())
		});
}

async fn overseer_send(
	overseer: &mut TestSubsystemContextHandle<AvailabilityRecoveryMessage>,
	msg: AvailabilityRecoveryMessage,
) {
	gum::trace!(msg = ?msg, "sending message");
	overseer
		.send(FromOrchestra::Communication { msg })
		.timeout(TIMEOUT)
		.await
		.unwrap_or_else(|| {
			panic!("{}ms is more than enough for sending messages.", TIMEOUT.as_millis())
		});
}

async fn overseer_recv(
	overseer: &mut TestSubsystemContextHandle<AvailabilityRecoveryMessage>,
) -> AllMessages {
	gum::trace!("waiting for message ...");
	let msg = overseer.recv().timeout(TIMEOUT).await.expect("TIMEOUT is enough to recv.");
	gum::trace!(msg = ?msg, "received message");
	msg
}

#[derive(Debug)]
enum Has {
	No,
	Yes,
	NetworkError(RequestFailure),
	/// Make request not return at all, instead the sender is returned from the function.
	///
	/// Note, if you use `DoesNotReturn` you have to keep the returned senders alive, otherwise the
	/// subsystem will receive a cancel event and the request actually does return.
	DoesNotReturn,
}

impl Has {
	fn timeout() -> Self {
		Has::NetworkError(RequestFailure::Network(OutboundFailure::Timeout))
	}
}

#[derive(Clone)]
struct TestState {
	validators: Vec<Sr25519Keyring>,
	validator_public: IndexedVec<ValidatorIndex, ValidatorId>,
	validator_authority_id: Vec<AuthorityDiscoveryId>,
	validator_groups: IndexedVec<GroupIndex, Vec<ValidatorIndex>>,
	current: Hash,
	candidate: CandidateReceipt,
	session_index: SessionIndex,

	persisted_validation_data: PersistedValidationData,

	available_data: AvailableData,
	chunks: Vec<ErasureChunk>,
	invalid_chunks: Vec<ErasureChunk>,
}

impl TestState {
	fn threshold(&self) -> usize {
		recovery_threshold(self.validators.len()).unwrap()
	}

	fn systematic_threshold(&self) -> usize {
		systematic_recovery_threshold(self.validators.len()).unwrap()
	}

	fn impossibility_threshold(&self) -> usize {
		self.validators.len() - self.threshold() + 1
	}

	async fn test_runtime_api_session_info(&self, virtual_overseer: &mut VirtualOverseer) {
		assert_matches!(
			overseer_recv(virtual_overseer).await,
			AllMessages::RuntimeApi(RuntimeApiMessage::Request(
				relay_parent,
				RuntimeApiRequest::SessionInfo(
					session_index,
					tx,
				)
			)) => {
				assert_eq!(relay_parent, self.current);
				assert_eq!(session_index, self.session_index);

				tx.send(Ok(Some(SessionInfo {
					validators: self.validator_public.clone(),
					discovery_keys: self.validator_authority_id.clone(),
					validator_groups: self.validator_groups.clone(),
					assignment_keys: vec![],
					n_cores: 0,
					zeroth_delay_tranche_width: 0,
					relay_vrf_modulo_samples: 0,
					n_delay_tranches: 0,
					no_show_slots: 0,
					needed_approvals: 0,
					active_validator_indices: vec![],
					dispute_period: 6,
					random_seed: [0u8; 32],
				}))).unwrap();
			}
		);
	}

	async fn test_runtime_api_node_features(&self, virtual_overseer: &mut VirtualOverseer) {
		let mut node_features = NodeFeatures::new();
		node_features
			.resize(node_features::FeatureIndex::AvailabilityChunkShuffling as usize + 1, false);
		node_features.set(node_features::FeatureIndex::AvailabilityChunkShuffling.into(), true);

		assert_matches!(
			overseer_recv(virtual_overseer).await,
			AllMessages::RuntimeApi(RuntimeApiMessage::Request(
				_relay_parent,
				RuntimeApiRequest::NodeFeatures(
					_,
					tx,
				)
			)) => {
				tx.send(Ok(
					node_features
				)).unwrap();
			}
		);
	}

	async fn test_runtime_api_empty_node_features(&self, virtual_overseer: &mut VirtualOverseer) {
		assert_matches!(
			overseer_recv(virtual_overseer).await,
			AllMessages::RuntimeApi(RuntimeApiMessage::Request(
				_relay_parent,
				RuntimeApiRequest::NodeFeatures(
					_,
					tx,
				)
			)) => {
				tx.send(Ok(
					NodeFeatures::EMPTY
				)).unwrap();
			}
		);
	}

	async fn respond_to_block_number_query(
		&self,
		virtual_overseer: &mut VirtualOverseer,
		block_number: BlockNumber,
	) {
		assert_matches!(
			overseer_recv(virtual_overseer).await,
			AllMessages::ChainApi(
				ChainApiMessage::BlockNumber(_, tx)
			) => {
				let _ = tx.send(Ok(Some(block_number)));
			}
		)
	}

	async fn respond_to_available_data_query(
		&self,
		virtual_overseer: &mut VirtualOverseer,
		with_data: bool,
	) {
		assert_matches!(
			overseer_recv(virtual_overseer).await,
			AllMessages::AvailabilityStore(
				AvailabilityStoreMessage::QueryAvailableData(_, tx)
			) => {
				let _ = tx.send(if with_data {
					Some(self.available_data.clone())
				} else {
					gum::debug!("Sending None");
					None
				});
			}
		)
	}

	async fn respond_to_query_all_request(
		&self,
		virtual_overseer: &mut VirtualOverseer,
		send_chunk: impl Fn(usize) -> bool,
	) {
		assert_matches!(
			overseer_recv(virtual_overseer).await,
			AllMessages::AvailabilityStore(
				AvailabilityStoreMessage::QueryAllChunks(_, tx)
			) => {
				let v = self.chunks.iter()
					.filter(|c| send_chunk(c.index.0 as usize))
					.cloned()
					.collect();

				let _ = tx.send(v);
			}
		)
	}

	async fn respond_to_query_all_request_invalid(
		&self,
		virtual_overseer: &mut VirtualOverseer,
		send_chunk: impl Fn(usize) -> bool,
	) {
		assert_matches!(
			overseer_recv(virtual_overseer).await,
			AllMessages::AvailabilityStore(
				AvailabilityStoreMessage::QueryAllChunks(_, tx)
			) => {
				let v = self.invalid_chunks.iter()
					.filter(|c| send_chunk(c.index.0 as usize))
					.cloned()
					.collect();

				let _ = tx.send(v);
			}
		)
	}

	async fn test_chunk_requests(
		&self,
		candidate_hash: CandidateHash,
		virtual_overseer: &mut VirtualOverseer,
		n: usize,
		mut who_has: impl FnMut(usize) -> Has,
		systematic_recovery: bool,
	) -> Vec<oneshot::Sender<std::result::Result<Vec<u8>, RequestFailure>>> {
		// arbitrary order.
		let mut i = 0;
		let mut senders = Vec::new();
		while i < n {
			// Receive a request for a chunk.
			assert_matches!(
				overseer_recv(virtual_overseer).await,
				AllMessages::NetworkBridgeTx(
					NetworkBridgeTxMessage::SendRequests(
						requests,
						_if_disconnected,
					)
				) => {
					for req in requests {
						i += 1;
						assert_matches!(
							req,
							Requests::ChunkFetchingV1(req) => {
								assert_eq!(req.payload.candidate_hash, candidate_hash);

								let chunk_index = req.payload.index.0 as usize;

								if systematic_recovery {
									assert!(chunk_index <= self.systematic_threshold(), "requsted non-systematic chunk");
								}

								let available_data = match who_has(chunk_index) {
									Has::No => Ok(None),
									Has::Yes => Ok(Some(self.chunks[chunk_index].clone().into())),
									Has::NetworkError(e) => Err(e),
									Has::DoesNotReturn => {
										senders.push(req.pending_response);
										continue
									}
								};

								let _ = req.pending_response.send(
									available_data.map(|r|
										req_res::v1::ChunkFetchingResponse::from(r).encode()
									)
								);
							}
						)
					}
				}
			);
		}
		senders
	}

	async fn test_full_data_requests(
		&self,
		candidate_hash: CandidateHash,
		virtual_overseer: &mut VirtualOverseer,
		who_has: impl Fn(usize) -> Has,
		group_index: GroupIndex,
	) -> Vec<oneshot::Sender<std::result::Result<Vec<u8>, RequestFailure>>> {
		let mut senders = Vec::new();
		let expected_validators = self.validator_groups.get(group_index).unwrap();
		for _ in 0..expected_validators.len() {
			// Receive a request for the full `AvailableData`.
			assert_matches!(
				overseer_recv(virtual_overseer).await,
				AllMessages::NetworkBridgeTx(
					NetworkBridgeTxMessage::SendRequests(
						mut requests,
						IfDisconnected::ImmediateError,
					)
				) => {
					assert_eq!(requests.len(), 1);

					assert_matches!(
						requests.pop().unwrap(),
						Requests::AvailableDataFetchingV1(req) => {
							assert_eq!(req.payload.candidate_hash, candidate_hash);
							let validator_index = self.validator_authority_id
								.iter()
								.position(|a| Recipient::Authority(a.clone()) == req.peer)
								.unwrap();
							assert!(expected_validators.contains(&ValidatorIndex(validator_index as u32)));

							let available_data = match who_has(validator_index) {
								Has::No => Ok(None),
								Has::Yes => Ok(Some(self.available_data.clone())),
								Has::NetworkError(e) => Err(e),
								Has::DoesNotReturn => {
									senders.push(req.pending_response);
									continue
								}
							};

							let done = available_data.as_ref().ok().map_or(false, |x| x.is_some());

							let _ = req.pending_response.send(
								available_data.map(|r|
									req_res::v1::AvailableDataFetchingResponse::from(r).encode()
								)
							);

							if done { break }
						}
					)
				}
			);
		}
		senders
	}
}

fn validator_pubkeys(val_ids: &[Sr25519Keyring]) -> IndexedVec<ValidatorIndex, ValidatorId> {
	val_ids.iter().map(|v| v.public().into()).collect()
}

pub fn validator_authority_id(val_ids: &[Sr25519Keyring]) -> Vec<AuthorityDiscoveryId> {
	val_ids.iter().map(|v| v.public().into()).collect()
}

<<<<<<< HEAD
pub fn derive_erasure_chunks_with_proofs_and_root(
	n_validators: usize,
	available_data: &AvailableData,
	alter_chunk: impl Fn(usize, &mut Vec<u8>),
) -> (Vec<ErasureChunk>, Hash) {
	let mut chunks: Vec<Vec<u8>> = obtain_chunks(n_validators, available_data).unwrap();

	for (i, chunk) in chunks.iter_mut().enumerate() {
		alter_chunk(i, chunk)
	}

	// create proofs for each erasure chunk
	let branches = branches(chunks.as_ref());

	let root = branches.root();
	let erasure_chunks = branches
		.enumerate()
		.map(|(index, (proof, chunk))| ErasureChunk {
			chunk: chunk.to_vec(),
			index: ChunkIndex(index as _),
			proof: Proof::try_from(proof).unwrap(),
		})
		.collect::<Vec<ErasureChunk>>();

	(erasure_chunks, root)
}

=======
>>>>>>> f93f461a
impl Default for TestState {
	fn default() -> Self {
		let validators = vec![
			Sr25519Keyring::Ferdie, // <- this node, role: validator
			Sr25519Keyring::Alice,
			Sr25519Keyring::Bob,
			Sr25519Keyring::Charlie,
			Sr25519Keyring::Dave,
			Sr25519Keyring::One,
			Sr25519Keyring::Two,
		];

		let validator_public = validator_pubkeys(&validators);
		let validator_authority_id = validator_authority_id(&validators);
		let validator_groups = vec![
			vec![1.into(), 0.into(), 3.into(), 4.into()],
			vec![5.into(), 6.into()],
			vec![2.into()],
		];

		let current = Hash::repeat_byte(1);

		let mut candidate = dummy_candidate_receipt(dummy_hash());

		let session_index = 10;

		let persisted_validation_data = PersistedValidationData {
			parent_head: HeadData(vec![7, 8, 9]),
			relay_parent_number: Default::default(),
			max_pov_size: 1024,
			relay_parent_storage_root: Default::default(),
		};

		let pov = PoV { block_data: BlockData(vec![42; 64]) };

		let available_data = AvailableData {
			validation_data: persisted_validation_data.clone(),
			pov: Arc::new(pov),
		};

		let (chunks, erasure_root) = derive_erasure_chunks_with_proofs_and_root(
			validators.len(),
			&available_data,
			|_, _| {},
		);
		// Mess around:
		let invalid_chunks = chunks
			.iter()
			.cloned()
			.map(|mut chunk| {
				if chunk.chunk.len() >= 2 && chunk.chunk[0] != chunk.chunk[1] {
					chunk.chunk[0] = chunk.chunk[1];
				} else if chunk.chunk.len() >= 1 {
					chunk.chunk[0] = !chunk.chunk[0];
				} else {
					chunk.proof = Proof::dummy_proof();
				}
				chunk
			})
			.collect();
		debug_assert_ne!(chunks, invalid_chunks);

		candidate.descriptor.erasure_root = erasure_root;
		candidate.descriptor.relay_parent = Hash::repeat_byte(10);
		candidate.descriptor.pov_hash = Hash::repeat_byte(3);

		Self {
			validators,
			validator_public,
			validator_authority_id,
			validator_groups: IndexedVec::<GroupIndex, Vec<ValidatorIndex>>::try_from(
				validator_groups,
			)
			.unwrap(),
			current,
			candidate,
			session_index,
			persisted_validation_data,
			available_data,
			chunks,
			invalid_chunks,
		}
	}
}

#[rstest]
#[case(true)]
#[case(false)]
fn availability_is_recovered_from_chunks_if_no_group_provided(#[case] systematic_recovery: bool) {
	let test_state = TestState::default();
	let (subsystem, threshold) = match systematic_recovery {
		true => (
			AvailabilityRecoverySubsystem::with_fast_path_then_systematic_chunks(
				request_receiver(),
				Metrics::new_dummy(),
			),
			test_state.systematic_threshold(),
		),
		false => (
			AvailabilityRecoverySubsystem::with_fast_path(request_receiver(), Metrics::new_dummy()),
			test_state.threshold(),
		),
	};

	test_harness(subsystem, |mut virtual_overseer| async move {
		overseer_signal(
			&mut virtual_overseer,
			OverseerSignal::ActiveLeaves(ActiveLeavesUpdate::start_work(new_leaf(
				test_state.current,
				1,
			))),
		)
		.await;

		let (tx, rx) = oneshot::channel();

		overseer_send(
			&mut virtual_overseer,
			AvailabilityRecoveryMessage::RecoverAvailableData(
				test_state.candidate.clone(),
				test_state.session_index,
				None,
				None,
				tx,
			),
		)
		.await;

		test_state.test_runtime_api_session_info(&mut virtual_overseer).await;
		test_state.respond_to_block_number_query(&mut virtual_overseer, 1).await;
		test_state.test_runtime_api_node_features(&mut virtual_overseer).await;

		let candidate_hash = test_state.candidate.hash();

		test_state.respond_to_available_data_query(&mut virtual_overseer, false).await;
		test_state.respond_to_query_all_request(&mut virtual_overseer, |_| false).await;

		test_state
			.test_chunk_requests(
				candidate_hash,
				&mut virtual_overseer,
				threshold,
				|_| Has::Yes,
				systematic_recovery,
			)
			.await;

		// Recovered data should match the original one.
		assert_eq!(rx.await.unwrap().unwrap(), test_state.available_data);

		let (tx, rx) = oneshot::channel();

		// Test another candidate, send no chunks.
		let mut new_candidate = dummy_candidate_receipt(dummy_hash());

		new_candidate.descriptor.relay_parent = test_state.candidate.descriptor.relay_parent;

		overseer_send(
			&mut virtual_overseer,
			AvailabilityRecoveryMessage::RecoverAvailableData(
				new_candidate.clone(),
				test_state.session_index,
				None,
				None,
				tx,
			),
		)
		.await;

		test_state.test_runtime_api_session_info(&mut virtual_overseer).await;
		test_state.respond_to_block_number_query(&mut virtual_overseer, 1).await;

		test_state.respond_to_available_data_query(&mut virtual_overseer, false).await;
		test_state.respond_to_query_all_request(&mut virtual_overseer, |_| false).await;

		if systematic_recovery {
			test_state
				.test_chunk_requests(
					new_candidate.hash(),
					&mut virtual_overseer,
					threshold,
					|_| Has::No,
					systematic_recovery,
				)
				.await;
			test_state.respond_to_query_all_request(&mut virtual_overseer, |_| false).await;
		}

		// Even if the recovery is systematic, we'll always fall back to regular recovery, so keep
		// this around.
		test_state
			.test_chunk_requests(
				new_candidate.hash(),
				&mut virtual_overseer,
				test_state.impossibility_threshold(),
				|_| Has::No,
				false,
			)
			.await;

		// A request times out with `Unavailable` error.
		assert_eq!(rx.await.unwrap().unwrap_err(), RecoveryError::Unavailable);
		virtual_overseer
	});
}

#[rstest]
#[case(true)]
#[case(false)]
fn availability_is_recovered_from_chunks_even_if_backing_group_supplied_if_chunks_only(
	#[case] systematic_recovery: bool,
) {
	let test_state = TestState::default();
	let (subsystem, threshold) = match systematic_recovery {
		true => (
			AvailabilityRecoverySubsystem::with_systematic_chunks(
				request_receiver(),
				Metrics::new_dummy(),
			),
			test_state.systematic_threshold(),
		),
		false => (
			AvailabilityRecoverySubsystem::with_chunks_only(
				request_receiver(),
				Metrics::new_dummy(),
			),
			test_state.threshold(),
		),
	};

	test_harness(subsystem, |mut virtual_overseer| async move {
		overseer_signal(
			&mut virtual_overseer,
			OverseerSignal::ActiveLeaves(ActiveLeavesUpdate::start_work(new_leaf(
				test_state.current,
				1,
			))),
		)
		.await;

		let (tx, rx) = oneshot::channel();

		overseer_send(
			&mut virtual_overseer,
			AvailabilityRecoveryMessage::RecoverAvailableData(
				test_state.candidate.clone(),
				test_state.session_index,
				Some(GroupIndex(0)),
				None,
				tx,
			),
		)
		.await;

		test_state.test_runtime_api_session_info(&mut virtual_overseer).await;
		test_state.respond_to_block_number_query(&mut virtual_overseer, 1).await;
		test_state.test_runtime_api_node_features(&mut virtual_overseer).await;

		let candidate_hash = test_state.candidate.hash();

		test_state.respond_to_available_data_query(&mut virtual_overseer, false).await;
		test_state.respond_to_query_all_request(&mut virtual_overseer, |_| false).await;

		test_state
			.test_chunk_requests(
				candidate_hash,
				&mut virtual_overseer,
				threshold,
				|_| Has::Yes,
				systematic_recovery,
			)
			.await;

		// Recovered data should match the original one.
		assert_eq!(rx.await.unwrap().unwrap(), test_state.available_data);

		let (tx, rx) = oneshot::channel();

		// Test another candidate, send no chunks.
		let mut new_candidate = dummy_candidate_receipt(dummy_hash());

		new_candidate.descriptor.relay_parent = test_state.candidate.descriptor.relay_parent;

		overseer_send(
			&mut virtual_overseer,
			AvailabilityRecoveryMessage::RecoverAvailableData(
				new_candidate.clone(),
				test_state.session_index,
				Some(GroupIndex(1)),
				None,
				tx,
			),
		)
		.await;

		test_state.test_runtime_api_session_info(&mut virtual_overseer).await;
		test_state.respond_to_block_number_query(&mut virtual_overseer, 1).await;

		test_state.respond_to_available_data_query(&mut virtual_overseer, false).await;
		test_state.respond_to_query_all_request(&mut virtual_overseer, |_| false).await;

		if systematic_recovery {
			test_state
				.test_chunk_requests(
					new_candidate.hash(),
					&mut virtual_overseer,
					threshold * SYSTEMATIC_CHUNKS_REQ_RETRY_LIMIT as usize,
					|_| Has::No,
					systematic_recovery,
				)
				.await;
			test_state.respond_to_query_all_request(&mut virtual_overseer, |_| false).await;
			// Even if the recovery is systematic, we'll always fall back to regular recovery, so
			// keep this around.
			test_state
				.test_chunk_requests(
					new_candidate.hash(),
					&mut virtual_overseer,
					test_state.impossibility_threshold() - threshold,
					|_| Has::No,
					false,
				)
				.await;

			// A request times out with `Unavailable` error.
			assert_eq!(rx.await.unwrap().unwrap_err(), RecoveryError::Unavailable);
		} else {
			test_state
				.test_chunk_requests(
					new_candidate.hash(),
					&mut virtual_overseer,
					test_state.impossibility_threshold(),
					|_| Has::No,
					false,
				)
				.await;

			// A request times out with `Unavailable` error.
			assert_eq!(rx.await.unwrap().unwrap_err(), RecoveryError::Unavailable);
		}
		virtual_overseer
	});
}

#[rstest]
#[case(true)]
#[case(false)]
fn bad_merkle_path_leads_to_recovery_error(#[case] systematic_recovery: bool) {
	let mut test_state = TestState::default();
	let subsystem = match systematic_recovery {
		true => AvailabilityRecoverySubsystem::with_systematic_chunks(
			request_receiver(),
			Metrics::new_dummy(),
		),
		false => AvailabilityRecoverySubsystem::with_chunks_only(
			request_receiver(),
			Metrics::new_dummy(),
		),
	};

	test_harness(subsystem, |mut virtual_overseer| async move {
		overseer_signal(
			&mut virtual_overseer,
			OverseerSignal::ActiveLeaves(ActiveLeavesUpdate::start_work(new_leaf(
				test_state.current,
				1,
			))),
		)
		.await;

		let (tx, rx) = oneshot::channel();

		overseer_send(
			&mut virtual_overseer,
			AvailabilityRecoveryMessage::RecoverAvailableData(
				test_state.candidate.clone(),
				test_state.session_index,
				None,
				None,
				tx,
			),
		)
		.await;

		test_state.test_runtime_api_session_info(&mut virtual_overseer).await;
		test_state.respond_to_block_number_query(&mut virtual_overseer, 1).await;
		test_state.test_runtime_api_node_features(&mut virtual_overseer).await;

		let candidate_hash = test_state.candidate.hash();

		// Create some faulty chunks.
		for chunk in test_state.chunks.iter_mut() {
			chunk.chunk = vec![0; 32];
		}

		test_state.respond_to_available_data_query(&mut virtual_overseer, false).await;
		test_state.respond_to_query_all_request(&mut virtual_overseer, |_| false).await;

		if systematic_recovery {
			test_state
				.test_chunk_requests(
					candidate_hash,
					&mut virtual_overseer,
					test_state.systematic_threshold(),
					|_| Has::No,
					systematic_recovery,
				)
				.await;
			test_state.respond_to_query_all_request(&mut virtual_overseer, |_| false).await;
		}

		test_state
			.test_chunk_requests(
				candidate_hash,
				&mut virtual_overseer,
				test_state.impossibility_threshold(),
				|_| Has::Yes,
				false,
			)
			.await;

		// A request times out with `Unavailable` error.
		assert_eq!(rx.await.unwrap().unwrap_err(), RecoveryError::Unavailable);
		virtual_overseer
	});
}

#[rstest]
#[case(true)]
#[case(false)]
fn wrong_chunk_index_leads_to_recovery_error(#[case] systematic_recovery: bool) {
	let mut test_state = TestState::default();

	let subsystem = match systematic_recovery {
		true => AvailabilityRecoverySubsystem::with_systematic_chunks(
			request_receiver(),
			Metrics::new_dummy(),
		),
		false => AvailabilityRecoverySubsystem::with_chunks_only(
			request_receiver(),
			Metrics::new_dummy(),
		),
	};

	test_harness(subsystem, |mut virtual_overseer| async move {
		overseer_signal(
			&mut virtual_overseer,
			OverseerSignal::ActiveLeaves(ActiveLeavesUpdate::start_work(new_leaf(
				test_state.current,
				1,
			))),
		)
		.await;

		let (tx, rx) = oneshot::channel();

		overseer_send(
			&mut virtual_overseer,
			AvailabilityRecoveryMessage::RecoverAvailableData(
				test_state.candidate.clone(),
				test_state.session_index,
				None,
				None,
				tx,
			),
		)
		.await;

		test_state.test_runtime_api_session_info(&mut virtual_overseer).await;
		test_state.respond_to_block_number_query(&mut virtual_overseer, 1).await;
		test_state.test_runtime_api_node_features(&mut virtual_overseer).await;

		let candidate_hash = test_state.candidate.hash();

		test_state.respond_to_available_data_query(&mut virtual_overseer, false).await;
		test_state.respond_to_query_all_request(&mut virtual_overseer, |_| false).await;

		// Chunks should fail the index check as they don't have the correct index.
		let first_chunk = test_state.chunks[0].clone();
		test_state.chunks[0] = test_state.chunks[1].clone();
		for c_index in 1..test_state.chunks.len() {
			test_state.chunks[c_index] = first_chunk.clone();
		}

		if systematic_recovery {
			test_state
				.test_chunk_requests(
					candidate_hash,
					&mut virtual_overseer,
					test_state.systematic_threshold(),
					|_| Has::Yes,
					systematic_recovery,
				)
				.await;

			test_state.respond_to_query_all_request(&mut virtual_overseer, |_| false).await;
		}

		test_state
			.test_chunk_requests(
				candidate_hash,
				&mut virtual_overseer,
				test_state.chunks.len() - 1,
				|_| Has::Yes,
				false,
			)
			.await;

		// A request times out with `Unavailable` error as there are no good peers.
		assert_eq!(rx.await.unwrap().unwrap_err(), RecoveryError::Unavailable);
		virtual_overseer
	});
}

#[rstest]
#[case(true)]
#[case(false)]
fn invalid_erasure_coding_leads_to_invalid_error(#[case] systematic_recovery: bool) {
	let mut test_state = TestState::default();

	let (subsystem, threshold) = match systematic_recovery {
		true => (
			AvailabilityRecoverySubsystem::with_fast_path_then_systematic_chunks(
				request_receiver(),
				Metrics::new_dummy(),
			),
			test_state.systematic_threshold(),
		),
		false => (
			AvailabilityRecoverySubsystem::with_fast_path(request_receiver(), Metrics::new_dummy()),
			test_state.threshold(),
		),
	};

	test_harness(subsystem, |mut virtual_overseer| async move {
		let pov = PoV { block_data: BlockData(vec![69; 64]) };

		let (bad_chunks, bad_erasure_root) = derive_erasure_chunks_with_proofs_and_root(
			test_state.chunks.len(),
			&AvailableData {
				validation_data: test_state.persisted_validation_data.clone(),
				pov: Arc::new(pov),
			},
			|i, chunk| *chunk = vec![i as u8; 32],
		);

		test_state.chunks = bad_chunks;
		test_state.candidate.descriptor.erasure_root = bad_erasure_root;

		let candidate_hash = test_state.candidate.hash();

		overseer_signal(
			&mut virtual_overseer,
			OverseerSignal::ActiveLeaves(ActiveLeavesUpdate::start_work(new_leaf(
				test_state.current,
				1,
			))),
		)
		.await;

		let (tx, rx) = oneshot::channel();

		overseer_send(
			&mut virtual_overseer,
			AvailabilityRecoveryMessage::RecoverAvailableData(
				test_state.candidate.clone(),
				test_state.session_index,
				None,
				None,
				tx,
			),
		)
		.await;

		test_state.test_runtime_api_session_info(&mut virtual_overseer).await;
		test_state.respond_to_block_number_query(&mut virtual_overseer, 1).await;
		test_state.test_runtime_api_node_features(&mut virtual_overseer).await;

		test_state.respond_to_available_data_query(&mut virtual_overseer, false).await;
		test_state.respond_to_query_all_request(&mut virtual_overseer, |_| false).await;

		test_state
			.test_chunk_requests(
				candidate_hash,
				&mut virtual_overseer,
				threshold,
				|_| Has::Yes,
				systematic_recovery,
			)
			.await;

		// f+1 'valid' chunks can't produce correct data.
		assert_eq!(rx.await.unwrap().unwrap_err(), RecoveryError::Invalid);
		virtual_overseer
	});
}

#[test]
fn invalid_pov_hash_leads_to_invalid_error() {
	let mut test_state = TestState::default();

	let subsystem =
		AvailabilityRecoverySubsystem::for_collator(request_receiver(), Metrics::new_dummy());

	test_harness(subsystem, |mut virtual_overseer| async move {
		let pov = PoV { block_data: BlockData(vec![69; 64]) };

		test_state.candidate.descriptor.pov_hash = pov.hash();

		let candidate_hash = test_state.candidate.hash();

		overseer_signal(
			&mut virtual_overseer,
			OverseerSignal::ActiveLeaves(ActiveLeavesUpdate::start_work(new_leaf(
				test_state.current,
				1,
			))),
		)
		.await;

		let (tx, rx) = oneshot::channel();

		overseer_send(
			&mut virtual_overseer,
			AvailabilityRecoveryMessage::RecoverAvailableData(
				test_state.candidate.clone(),
				test_state.session_index,
				None,
				None,
				tx,
			),
		)
		.await;

		test_state.test_runtime_api_session_info(&mut virtual_overseer).await;
		test_state.respond_to_block_number_query(&mut virtual_overseer, 1).await;
		test_state.test_runtime_api_node_features(&mut virtual_overseer).await;

		test_state
			.test_chunk_requests(
				candidate_hash,
				&mut virtual_overseer,
				test_state.threshold(),
				|_| Has::Yes,
				false,
			)
			.await;

		assert_eq!(rx.await.unwrap().unwrap_err(), RecoveryError::Invalid);
		virtual_overseer
	});
}

#[rstest]
#[case(Some(1))]
#[case(None)]
fn fast_path_backing_group_recovers(#[case] relay_parent_block_number: Option<BlockNumber>) {
	let test_state = TestState::default();
	let subsystem =
		AvailabilityRecoverySubsystem::with_fast_path(request_receiver(), Metrics::new_dummy());

	test_harness(subsystem, |mut virtual_overseer| async move {
		overseer_signal(
			&mut virtual_overseer,
			OverseerSignal::ActiveLeaves(ActiveLeavesUpdate::start_work(new_leaf(
				test_state.current,
				1,
			))),
		)
		.await;

		let (tx, rx) = oneshot::channel();

		overseer_send(
			&mut virtual_overseer,
			AvailabilityRecoveryMessage::RecoverAvailableData(
				test_state.candidate.clone(),
				test_state.session_index,
				Some(GroupIndex(0)),
				relay_parent_block_number,
				tx,
			),
		)
		.await;

		test_state.test_runtime_api_session_info(&mut virtual_overseer).await;
		if relay_parent_block_number.is_none() {
			test_state.respond_to_block_number_query(&mut virtual_overseer, 1).await;
		}
		test_state.test_runtime_api_node_features(&mut virtual_overseer).await;

		let candidate_hash = test_state.candidate.hash();

		let who_has = |i| match i {
			3 => Has::Yes,
			_ => Has::No,
		};

		test_state.respond_to_available_data_query(&mut virtual_overseer, false).await;

		test_state
			.test_full_data_requests(candidate_hash, &mut virtual_overseer, who_has, GroupIndex(0))
			.await;

		// Recovered data should match the original one.
		assert_eq!(rx.await.unwrap().unwrap(), test_state.available_data);
		virtual_overseer
	});
}

#[rstest]
#[case(true, false)]
#[case(false, true)]
#[case(false, false)]
fn recovers_from_only_chunks_if_pov_large(
	#[case] systematic_recovery: bool,
	#[case] for_collator: bool,
) {
	let mut test_state = TestState::default();

	let (subsystem, threshold) = match (systematic_recovery, for_collator) {
		(true, false) => (
			AvailabilityRecoverySubsystem::with_systematic_chunks_if_pov_large(
				request_receiver(),
				Metrics::new_dummy(),
			),
			test_state.systematic_threshold(),
		),
		(false, false) => (
			AvailabilityRecoverySubsystem::with_chunks_if_pov_large(
				request_receiver(),
				Metrics::new_dummy(),
			),
			test_state.threshold(),
		),
		(false, true) => {
			test_state.candidate.descriptor.pov_hash = test_state.available_data.pov.hash();
			(
				AvailabilityRecoverySubsystem::for_collator(
					request_receiver(),
					Metrics::new_dummy(),
				),
				test_state.threshold(),
			)
		},
		(_, _) => unreachable!(),
	};

	test_harness(subsystem, |mut virtual_overseer| async move {
		overseer_signal(
			&mut virtual_overseer,
			OverseerSignal::ActiveLeaves(ActiveLeavesUpdate::start_work(new_leaf(
				test_state.current,
				1,
			))),
		)
		.await;

		let (tx, rx) = oneshot::channel();

		overseer_send(
			&mut virtual_overseer,
			AvailabilityRecoveryMessage::RecoverAvailableData(
				test_state.candidate.clone(),
				test_state.session_index,
				Some(GroupIndex(0)),
				None,
				tx,
			),
		)
		.await;

		test_state.test_runtime_api_session_info(&mut virtual_overseer).await;
		test_state.respond_to_block_number_query(&mut virtual_overseer, 1).await;
		test_state.test_runtime_api_node_features(&mut virtual_overseer).await;

		let candidate_hash = test_state.candidate.hash();

		assert_matches!(
			overseer_recv(&mut virtual_overseer).await,
			AllMessages::AvailabilityStore(
				AvailabilityStoreMessage::QueryChunkSize(_, tx)
			) => {
				let _ = tx.send(Some(1000000));
			}
		);

		if !for_collator {
			test_state.respond_to_available_data_query(&mut virtual_overseer, false).await;
			test_state.respond_to_query_all_request(&mut virtual_overseer, |_| false).await;
		}

		test_state
			.test_chunk_requests(
				candidate_hash,
				&mut virtual_overseer,
				threshold,
				|_| Has::Yes,
				systematic_recovery,
			)
			.await;

		// Recovered data should match the original one.
		assert_eq!(rx.await.unwrap().unwrap(), test_state.available_data);

		let (tx, rx) = oneshot::channel();

		// Test another candidate, send no chunks.
		let mut new_candidate = dummy_candidate_receipt(dummy_hash());

		new_candidate.descriptor.relay_parent = test_state.candidate.descriptor.relay_parent;

		overseer_send(
			&mut virtual_overseer,
			AvailabilityRecoveryMessage::RecoverAvailableData(
				new_candidate.clone(),
				test_state.session_index,
				Some(GroupIndex(1)),
				None,
				tx,
			),
		)
		.await;

		test_state.test_runtime_api_session_info(&mut virtual_overseer).await;
		test_state.respond_to_block_number_query(&mut virtual_overseer, 1).await;

		assert_matches!(
			overseer_recv(&mut virtual_overseer).await,
			AllMessages::AvailabilityStore(
				AvailabilityStoreMessage::QueryChunkSize(_, tx)
			) => {
				let _ = tx.send(Some(1000000));
			}
		);

		if !for_collator {
			test_state.respond_to_available_data_query(&mut virtual_overseer, false).await;
			test_state.respond_to_query_all_request(&mut virtual_overseer, |_| false).await;
		}

		if systematic_recovery {
			test_state
				.test_chunk_requests(
					new_candidate.hash(),
					&mut virtual_overseer,
					test_state.systematic_threshold() * SYSTEMATIC_CHUNKS_REQ_RETRY_LIMIT as usize,
					|_| Has::No,
					systematic_recovery,
				)
				.await;
			if !for_collator {
				test_state.respond_to_query_all_request(&mut virtual_overseer, |_| false).await;
			}
			// Even if the recovery is systematic, we'll always fall back to regular recovery.
			test_state
				.test_chunk_requests(
					new_candidate.hash(),
					&mut virtual_overseer,
					test_state.impossibility_threshold() - threshold,
					|_| Has::No,
					false,
				)
				.await;
		} else {
			test_state
				.test_chunk_requests(
					new_candidate.hash(),
					&mut virtual_overseer,
					test_state.impossibility_threshold(),
					|_| Has::No,
					false,
				)
				.await;
		}

		// A request times out with `Unavailable` error.
		assert_eq!(rx.await.unwrap().unwrap_err(), RecoveryError::Unavailable);
		virtual_overseer
	});
}

#[rstest]
#[case(true, false)]
#[case(false, true)]
#[case(false, false)]
fn fast_path_backing_group_recovers_if_pov_small(
	#[case] systematic_recovery: bool,
	#[case] for_collator: bool,
) {
	let mut test_state = TestState::default();

	let subsystem = match (systematic_recovery, for_collator) {
		(true, false) => AvailabilityRecoverySubsystem::with_systematic_chunks_if_pov_large(
			request_receiver(),
			Metrics::new_dummy(),
		),

		(false, false) => AvailabilityRecoverySubsystem::with_chunks_if_pov_large(
			request_receiver(),
			Metrics::new_dummy(),
		),
		(false, true) => {
			test_state.candidate.descriptor.pov_hash = test_state.available_data.pov.hash();
			AvailabilityRecoverySubsystem::for_collator(request_receiver(), Metrics::new_dummy())
		},
		(_, _) => unreachable!(),
	};

	test_harness(subsystem, |mut virtual_overseer| async move {
		overseer_signal(
			&mut virtual_overseer,
			OverseerSignal::ActiveLeaves(ActiveLeavesUpdate::start_work(new_leaf(
				test_state.current,
				1,
			))),
		)
		.await;

		let (tx, rx) = oneshot::channel();

		overseer_send(
			&mut virtual_overseer,
			AvailabilityRecoveryMessage::RecoverAvailableData(
				test_state.candidate.clone(),
				test_state.session_index,
				Some(GroupIndex(0)),
				None,
				tx,
			),
		)
		.await;

		test_state.test_runtime_api_session_info(&mut virtual_overseer).await;
		test_state.respond_to_block_number_query(&mut virtual_overseer, 1).await;
		test_state.test_runtime_api_node_features(&mut virtual_overseer).await;

		let candidate_hash = test_state.candidate.hash();

		let who_has = |i| match i {
			3 => Has::Yes,
			_ => Has::No,
		};

		assert_matches!(
			overseer_recv(&mut virtual_overseer).await,
			AllMessages::AvailabilityStore(
				AvailabilityStoreMessage::QueryChunkSize(_, tx)
			) => {
				let _ = tx.send(Some(100));
			}
		);

		if !for_collator {
			test_state.respond_to_available_data_query(&mut virtual_overseer, false).await;
		}

		test_state
			.test_full_data_requests(candidate_hash, &mut virtual_overseer, who_has, GroupIndex(0))
			.await;

		// Recovered data should match the original one.
		assert_eq!(rx.await.unwrap().unwrap(), test_state.available_data);
		virtual_overseer
	});
}

#[rstest]
#[case(true)]
#[case(false)]
fn no_answers_in_fast_path_causes_chunk_requests(#[case] systematic_recovery: bool) {
	let test_state = TestState::default();

	let (subsystem, threshold) = match systematic_recovery {
		true => (
			AvailabilityRecoverySubsystem::with_fast_path_then_systematic_chunks(
				request_receiver(),
				Metrics::new_dummy(),
			),
			test_state.systematic_threshold(),
		),
		false => (
			AvailabilityRecoverySubsystem::with_fast_path(request_receiver(), Metrics::new_dummy()),
			test_state.threshold(),
		),
	};

	test_harness(subsystem, |mut virtual_overseer| async move {
		overseer_signal(
			&mut virtual_overseer,
			OverseerSignal::ActiveLeaves(ActiveLeavesUpdate::start_work(new_leaf(
				test_state.current,
				1,
			))),
		)
		.await;

		let (tx, rx) = oneshot::channel();

		overseer_send(
			&mut virtual_overseer,
			AvailabilityRecoveryMessage::RecoverAvailableData(
				test_state.candidate.clone(),
				test_state.session_index,
				Some(GroupIndex(0)),
				None,
				tx,
			),
		)
		.await;

		test_state.test_runtime_api_session_info(&mut virtual_overseer).await;
		test_state.respond_to_block_number_query(&mut virtual_overseer, 1).await;
		test_state.test_runtime_api_node_features(&mut virtual_overseer).await;

		let candidate_hash = test_state.candidate.hash();

		// mix of timeout and no.
		let who_has = |i| match i {
			0 | 3 => Has::No,
			_ => Has::timeout(),
		};

		test_state.respond_to_available_data_query(&mut virtual_overseer, false).await;

		test_state
			.test_full_data_requests(candidate_hash, &mut virtual_overseer, who_has, GroupIndex(0))
			.await;

		test_state.respond_to_query_all_request(&mut virtual_overseer, |_| false).await;

		test_state
			.test_chunk_requests(
				candidate_hash,
				&mut virtual_overseer,
				threshold,
				|_| Has::Yes,
				systematic_recovery,
			)
			.await;

		// Recovered data should match the original one.
		assert_eq!(rx.await.unwrap().unwrap(), test_state.available_data);
		virtual_overseer
	});
}

#[rstest]
#[case(true)]
#[case(false)]
fn task_canceled_when_receivers_dropped(#[case] systematic_recovery: bool) {
	let test_state = TestState::default();

	let subsystem = match systematic_recovery {
		true => AvailabilityRecoverySubsystem::with_systematic_chunks(
			request_receiver(),
			Metrics::new_dummy(),
		),
		false => AvailabilityRecoverySubsystem::with_chunks_only(
			request_receiver(),
			Metrics::new_dummy(),
		),
	};

	test_harness(subsystem, |mut virtual_overseer| async move {
		overseer_signal(
			&mut virtual_overseer,
			OverseerSignal::ActiveLeaves(ActiveLeavesUpdate::start_work(new_leaf(
				test_state.current,
				1,
			))),
		)
		.await;

		let (tx, _) = oneshot::channel();

		overseer_send(
			&mut virtual_overseer,
			AvailabilityRecoveryMessage::RecoverAvailableData(
				test_state.candidate.clone(),
				test_state.session_index,
				None,
				None,
				tx,
			),
		)
		.await;

		test_state.test_runtime_api_session_info(&mut virtual_overseer).await;
		test_state.respond_to_block_number_query(&mut virtual_overseer, 1).await;
		test_state.test_runtime_api_node_features(&mut virtual_overseer).await;

		for _ in 0..test_state.validators.len() {
			match virtual_overseer.recv().timeout(TIMEOUT).await {
				None => return virtual_overseer,
				Some(_) => continue,
			}
		}

		panic!("task requested all validators without concluding")
	});
}

#[rstest]
#[case(true)]
#[case(false)]
fn chunks_retry_until_all_nodes_respond(#[case] systematic_recovery: bool) {
	let test_state = TestState::default();
	let subsystem = match systematic_recovery {
		true => AvailabilityRecoverySubsystem::with_systematic_chunks(
			request_receiver(),
			Metrics::new_dummy(),
		),
		false => AvailabilityRecoverySubsystem::with_chunks_only(
			request_receiver(),
			Metrics::new_dummy(),
		),
	};

	test_harness(subsystem, |mut virtual_overseer| async move {
		overseer_signal(
			&mut virtual_overseer,
			OverseerSignal::ActiveLeaves(ActiveLeavesUpdate::start_work(new_leaf(
				test_state.current,
				1,
			))),
		)
		.await;

		let (tx, rx) = oneshot::channel();

		overseer_send(
			&mut virtual_overseer,
			AvailabilityRecoveryMessage::RecoverAvailableData(
				test_state.candidate.clone(),
				test_state.session_index,
				None,
				None,
				tx,
			),
		)
		.await;

		test_state.test_runtime_api_session_info(&mut virtual_overseer).await;
		test_state.respond_to_block_number_query(&mut virtual_overseer, 1).await;
		test_state.test_runtime_api_node_features(&mut virtual_overseer).await;

		let candidate_hash = test_state.candidate.hash();

		test_state.respond_to_available_data_query(&mut virtual_overseer, false).await;
		test_state.respond_to_query_all_request(&mut virtual_overseer, |_| false).await;

		if systematic_recovery {
			for _ in 0..SYSTEMATIC_CHUNKS_REQ_RETRY_LIMIT {
				test_state
					.test_chunk_requests(
						candidate_hash,
						&mut virtual_overseer,
						test_state.systematic_threshold(),
						|_| Has::timeout(),
						true,
					)
					.await;
			}
			test_state.respond_to_query_all_request(&mut virtual_overseer, |_| false).await;
		}

		test_state
			.test_chunk_requests(
				candidate_hash,
				&mut virtual_overseer,
				test_state.impossibility_threshold(),
				|_| Has::timeout(),
				false,
			)
			.await;

		// We get to go another round! Actually, we get to go `REGULAR_CHUNKS_REQ_RETRY_LIMIT`
		// number of times.
		test_state
			.test_chunk_requests(
				candidate_hash,
				&mut virtual_overseer,
				test_state.impossibility_threshold(),
				|_| Has::No,
				false,
			)
			.await;

		// Recovery is impossible.
		assert_eq!(rx.await.unwrap().unwrap_err(), RecoveryError::Unavailable);
		virtual_overseer
	});
}

#[test]
fn network_bridge_not_returning_responses_wont_stall_retrieval() {
	let test_state = TestState::default();

	let subsystem =
		AvailabilityRecoverySubsystem::with_chunks_only(request_receiver(), Metrics::new_dummy());

	test_harness(subsystem, |mut virtual_overseer| async move {
		overseer_signal(
			&mut virtual_overseer,
			OverseerSignal::ActiveLeaves(ActiveLeavesUpdate::start_work(new_leaf(
				test_state.current,
				1,
			))),
		)
		.await;

		let (tx, rx) = oneshot::channel();

		overseer_send(
			&mut virtual_overseer,
			AvailabilityRecoveryMessage::RecoverAvailableData(
				test_state.candidate.clone(),
				test_state.session_index,
				Some(GroupIndex(0)),
				None,
				tx,
			),
		)
		.await;

		test_state.test_runtime_api_session_info(&mut virtual_overseer).await;
		test_state.respond_to_block_number_query(&mut virtual_overseer, 1).await;
		test_state.test_runtime_api_node_features(&mut virtual_overseer).await;

		let candidate_hash = test_state.candidate.hash();

		test_state.respond_to_available_data_query(&mut virtual_overseer, false).await;
		test_state.respond_to_query_all_request(&mut virtual_overseer, |_| false).await;

		// How many validators should not respond at all:
		let not_returning_count = 1;

		// Not returning senders won't cause the retrieval to stall:
		let _senders = test_state
			.test_chunk_requests(
				candidate_hash,
				&mut virtual_overseer,
				not_returning_count,
				|_| Has::DoesNotReturn,
				false,
			)
			.await;

		test_state
			.test_chunk_requests(
				candidate_hash,
				&mut virtual_overseer,
				// Should start over:
				test_state.validators.len() + 3,
				|_| Has::timeout(),
				false,
			)
			.await;

		// we get to go another round!
		test_state
			.test_chunk_requests(
				candidate_hash,
				&mut virtual_overseer,
				test_state.threshold(),
				|_| Has::Yes,
				false,
			)
			.await;

		// Recovered data should match the original one:
		assert_eq!(rx.await.unwrap().unwrap(), test_state.available_data);
		virtual_overseer
	});
}

#[rstest]
#[case(true)]
#[case(false)]
fn all_not_returning_requests_still_recovers_on_return(#[case] systematic_recovery: bool) {
	let test_state = TestState::default();
	let subsystem = match systematic_recovery {
		true => AvailabilityRecoverySubsystem::with_systematic_chunks(
			request_receiver(),
			Metrics::new_dummy(),
		),
		false => AvailabilityRecoverySubsystem::with_chunks_only(
			request_receiver(),
			Metrics::new_dummy(),
		),
	};

	test_harness(subsystem, |mut virtual_overseer| async move {
		overseer_signal(
			&mut virtual_overseer,
			OverseerSignal::ActiveLeaves(ActiveLeavesUpdate::start_work(new_leaf(
				test_state.current,
				1,
			))),
		)
		.await;

		let (tx, rx) = oneshot::channel();

		overseer_send(
			&mut virtual_overseer,
			AvailabilityRecoveryMessage::RecoverAvailableData(
				test_state.candidate.clone(),
				test_state.session_index,
				None,
				None,
				tx,
			),
		)
		.await;

		test_state.test_runtime_api_session_info(&mut virtual_overseer).await;
		test_state.respond_to_block_number_query(&mut virtual_overseer, 1).await;
		test_state.test_runtime_api_node_features(&mut virtual_overseer).await;

		let candidate_hash = test_state.candidate.hash();

		test_state.respond_to_available_data_query(&mut virtual_overseer, false).await;
		test_state.respond_to_query_all_request(&mut virtual_overseer, |_| false).await;
		let n = if systematic_recovery {
			test_state.systematic_threshold()
		} else {
			test_state.validators.len()
		};

		let senders = test_state
			.test_chunk_requests(
				candidate_hash,
				&mut virtual_overseer,
				n,
				|_| Has::DoesNotReturn,
				systematic_recovery,
			)
			.await;

		future::join(
			async {
				Delay::new(Duration::from_millis(10)).await;
				// Now retrieval should be able progress.
				std::mem::drop(senders);
			},
			async {
				test_state
					.test_chunk_requests(
						candidate_hash,
						&mut virtual_overseer,
						// Should start over:
						n,
						|_| Has::timeout(),
						systematic_recovery,
					)
					.await
			},
		)
		.await;

		if systematic_recovery {
			test_state.respond_to_query_all_request(&mut virtual_overseer, |_| false).await;
		}

		// we get to go another round!
		test_state
			.test_chunk_requests(
				candidate_hash,
				&mut virtual_overseer,
				test_state.threshold(),
				|_| Has::Yes,
				false,
			)
			.await;

		// Recovered data should match the original one:
		assert_eq!(rx.await.unwrap().unwrap(), test_state.available_data);
		virtual_overseer
	});
}

#[rstest]
#[case(true)]
#[case(false)]
fn returns_early_if_we_have_the_data(#[case] systematic_recovery: bool) {
	let test_state = TestState::default();
	let subsystem = match systematic_recovery {
		true => AvailabilityRecoverySubsystem::with_systematic_chunks(
			request_receiver(),
			Metrics::new_dummy(),
		),
		false => AvailabilityRecoverySubsystem::with_chunks_only(
			request_receiver(),
			Metrics::new_dummy(),
		),
	};

	test_harness(subsystem, |mut virtual_overseer| async move {
		overseer_signal(
			&mut virtual_overseer,
			OverseerSignal::ActiveLeaves(ActiveLeavesUpdate::start_work(new_leaf(
				test_state.current,
				1,
			))),
		)
		.await;

		let (tx, rx) = oneshot::channel();

		overseer_send(
			&mut virtual_overseer,
			AvailabilityRecoveryMessage::RecoverAvailableData(
				test_state.candidate.clone(),
				test_state.session_index,
				None,
				None,
				tx,
			),
		)
		.await;

		test_state.test_runtime_api_session_info(&mut virtual_overseer).await;
		test_state.respond_to_block_number_query(&mut virtual_overseer, 1).await;
		test_state.test_runtime_api_node_features(&mut virtual_overseer).await;
		test_state.respond_to_available_data_query(&mut virtual_overseer, true).await;

		assert_eq!(rx.await.unwrap().unwrap(), test_state.available_data);
		virtual_overseer
	});
}

#[test]
fn returns_early_if_present_in_the_subsystem_cache() {
	let test_state = TestState::default();
	let subsystem =
		AvailabilityRecoverySubsystem::with_fast_path(request_receiver(), Metrics::new_dummy());

	test_harness(subsystem, |mut virtual_overseer| async move {
		overseer_signal(
			&mut virtual_overseer,
			OverseerSignal::ActiveLeaves(ActiveLeavesUpdate::start_work(new_leaf(
				test_state.current,
				1,
			))),
		)
		.await;

		let (tx, rx) = oneshot::channel();

		overseer_send(
			&mut virtual_overseer,
			AvailabilityRecoveryMessage::RecoverAvailableData(
				test_state.candidate.clone(),
				test_state.session_index,
				Some(GroupIndex(0)),
				None,
				tx,
			),
		)
		.await;

		test_state.test_runtime_api_session_info(&mut virtual_overseer).await;
		test_state.respond_to_block_number_query(&mut virtual_overseer, 1).await;
		test_state.test_runtime_api_node_features(&mut virtual_overseer).await;

		let candidate_hash = test_state.candidate.hash();

		let who_has = |i| match i {
			3 => Has::Yes,
			_ => Has::No,
		};

		test_state.respond_to_available_data_query(&mut virtual_overseer, false).await;

		test_state
			.test_full_data_requests(candidate_hash, &mut virtual_overseer, who_has, GroupIndex(0))
			.await;

		// Recovered data should match the original one.
		assert_eq!(rx.await.unwrap().unwrap(), test_state.available_data);

		// A second recovery for the same candidate will return early as it'll be present in the
		// cache.
		let (tx, rx) = oneshot::channel();
		overseer_send(
			&mut virtual_overseer,
			AvailabilityRecoveryMessage::RecoverAvailableData(
				test_state.candidate.clone(),
				test_state.session_index,
				Some(GroupIndex(0)),
				None,
				tx,
			),
		)
		.await;
		assert_eq!(rx.await.unwrap().unwrap(), test_state.available_data);

		virtual_overseer
	});
}

#[rstest]
#[case(true)]
#[case(false)]
fn does_not_query_local_validator(#[case] systematic_recovery: bool) {
	let test_state = TestState::default();
	let (subsystem, threshold) = match systematic_recovery {
		true => (
			AvailabilityRecoverySubsystem::with_systematic_chunks(
				request_receiver(),
				Metrics::new_dummy(),
			),
			test_state.systematic_threshold(),
		),
		false => (
			AvailabilityRecoverySubsystem::with_chunks_only(
				request_receiver(),
				Metrics::new_dummy(),
			),
			test_state.threshold(),
		),
	};

	test_harness(subsystem, |mut virtual_overseer| async move {
		overseer_signal(
			&mut virtual_overseer,
			OverseerSignal::ActiveLeaves(ActiveLeavesUpdate::start_work(new_leaf(
				test_state.current,
				1,
			))),
		)
		.await;

		let (tx, rx) = oneshot::channel();

		overseer_send(
			&mut virtual_overseer,
			AvailabilityRecoveryMessage::RecoverAvailableData(
				test_state.candidate.clone(),
				test_state.session_index,
				None,
				None,
				tx,
			),
		)
		.await;

		test_state.test_runtime_api_session_info(&mut virtual_overseer).await;
		test_state.respond_to_block_number_query(&mut virtual_overseer, 1).await;
		test_state.test_runtime_api_node_features(&mut virtual_overseer).await;
		test_state.respond_to_available_data_query(&mut virtual_overseer, false).await;
		test_state.respond_to_query_all_request(&mut virtual_overseer, |i| i == 0).await;

		let candidate_hash = test_state.candidate.hash();

		// second round, make sure it uses the local chunk.
		test_state
			.test_chunk_requests(
				candidate_hash,
				&mut virtual_overseer,
				threshold - 1,
				|i| if i == 0 { panic!("requested from local validator") } else { Has::Yes },
				systematic_recovery,
			)
			.await;

		assert_eq!(rx.await.unwrap().unwrap(), test_state.available_data);
		virtual_overseer
	});
}

#[rstest]
#[case(true)]
#[case(false)]
fn invalid_local_chunk(#[case] systematic_recovery: bool) {
	let test_state = TestState::default();
	let subsystem = match systematic_recovery {
		true => AvailabilityRecoverySubsystem::with_systematic_chunks(
			request_receiver(),
			Metrics::new_dummy(),
		),
		false => AvailabilityRecoverySubsystem::with_chunks_only(
			request_receiver(),
			Metrics::new_dummy(),
		),
	};

	test_harness(subsystem, |mut virtual_overseer| async move {
		overseer_signal(
			&mut virtual_overseer,
			OverseerSignal::ActiveLeaves(ActiveLeavesUpdate::start_work(new_leaf(
				test_state.current,
				1,
			))),
		)
		.await;

		let (tx, rx) = oneshot::channel();

		overseer_send(
			&mut virtual_overseer,
			AvailabilityRecoveryMessage::RecoverAvailableData(
				test_state.candidate.clone(),
				test_state.session_index,
				None,
				None,
				tx,
			),
		)
		.await;

		test_state.test_runtime_api_session_info(&mut virtual_overseer).await;
		test_state.respond_to_block_number_query(&mut virtual_overseer, 1).await;
		test_state.test_runtime_api_node_features(&mut virtual_overseer).await;
		test_state.respond_to_available_data_query(&mut virtual_overseer, false).await;
		test_state
			.respond_to_query_all_request_invalid(&mut virtual_overseer, |i| i == 0)
			.await;

		let candidate_hash = test_state.candidate.hash();

		// If systematic recovery detects invalid local chunk, it'll directly go to regular
		// recovery.
		if systematic_recovery {
			test_state
				.respond_to_query_all_request_invalid(&mut virtual_overseer, |i| i == 0)
				.await;
		}

		test_state
			.test_chunk_requests(
				candidate_hash,
				&mut virtual_overseer,
				test_state.threshold(),
				|i| if i == 0 { panic!("requested from local validator") } else { Has::Yes },
				false,
			)
			.await;

		assert_eq!(rx.await.unwrap().unwrap(), test_state.available_data);
		virtual_overseer
	});
}

#[test]
fn systematic_chunks_are_not_requested_again_in_regular_recovery() {
	// Run this test multiple times, as the order in which requests are made is random and we want
	// to make sure that we catch regressions.
	for _ in 0..TestState::default().chunks.len() {
		let test_state = TestState::default();
		let subsystem = AvailabilityRecoverySubsystem::with_systematic_chunks(
			request_receiver(),
			Metrics::new_dummy(),
		);

		test_harness(subsystem, |mut virtual_overseer| async move {
			overseer_signal(
				&mut virtual_overseer,
				OverseerSignal::ActiveLeaves(ActiveLeavesUpdate::start_work(new_leaf(
					test_state.current,
					1,
				))),
			)
			.await;

			let (tx, rx) = oneshot::channel();

			overseer_send(
				&mut virtual_overseer,
				AvailabilityRecoveryMessage::RecoverAvailableData(
					test_state.candidate.clone(),
					test_state.session_index,
					None,
					None,
					tx,
				),
			)
			.await;

			test_state.test_runtime_api_session_info(&mut virtual_overseer).await;
			test_state.respond_to_block_number_query(&mut virtual_overseer, 1).await;
			test_state.test_runtime_api_node_features(&mut virtual_overseer).await;
			test_state.respond_to_available_data_query(&mut virtual_overseer, false).await;
			test_state.respond_to_query_all_request(&mut virtual_overseer, |_| false).await;

			test_state
				.test_chunk_requests(
					test_state.candidate.hash(),
					&mut virtual_overseer,
					test_state.systematic_threshold(),
					|i| if i == 0 { Has::No } else { Has::Yes },
					true,
				)
				.await;

			// Falls back to regular recovery, since one validator returned a fatal error.
			test_state.respond_to_query_all_request(&mut virtual_overseer, |_| false).await;

			test_state
				.test_chunk_requests(
					test_state.candidate.hash(),
					&mut virtual_overseer,
					1,
					|i: usize| {
						if i < test_state.systematic_threshold() {
							panic!("Already requested")
						} else {
							Has::Yes
						}
					},
					false,
				)
				.await;

			assert_eq!(rx.await.unwrap().unwrap(), test_state.available_data);
			virtual_overseer
		});
	}
}

#[rstest]
#[case(true, true)]
#[case(true, false)]
#[case(false, true)]
#[case(false, false)]
fn chunk_indices_are_shuffled(#[case] systematic_recovery: bool, #[case] shuffling_enabled: bool) {
	let test_state = TestState::default();
	let subsystem = match systematic_recovery {
		true => AvailabilityRecoverySubsystem::with_systematic_chunks(
			request_receiver(),
			Metrics::new_dummy(),
		),
		false => AvailabilityRecoverySubsystem::with_chunks_only(
			request_receiver(),
			Metrics::new_dummy(),
		),
	};

	test_harness(subsystem, |mut virtual_overseer| async move {
		overseer_signal(
			&mut virtual_overseer,
			OverseerSignal::ActiveLeaves(ActiveLeavesUpdate::start_work(new_leaf(
				test_state.current,
				1,
			))),
		)
		.await;

		let (tx, _rx) = oneshot::channel();

		overseer_send(
			&mut virtual_overseer,
			AvailabilityRecoveryMessage::RecoverAvailableData(
				test_state.candidate.clone(),
				test_state.session_index,
				None,
				None,
				tx,
			),
		)
		.await;

		test_state.test_runtime_api_session_info(&mut virtual_overseer).await;
		test_state.respond_to_block_number_query(&mut virtual_overseer, 1).await;

		if shuffling_enabled {
			test_state.test_runtime_api_node_features(&mut virtual_overseer).await;
		} else {
			test_state.test_runtime_api_empty_node_features(&mut virtual_overseer).await;
		}

		test_state.respond_to_available_data_query(&mut virtual_overseer, false).await;
		test_state.respond_to_query_all_request(&mut virtual_overseer, |_| false).await;

		let mut chunk_indices: Vec<(usize, usize)> = vec![];

		assert_matches!(
			overseer_recv(&mut virtual_overseer).await,
			AllMessages::NetworkBridgeTx(
				NetworkBridgeTxMessage::SendRequests(
					requests,
					_if_disconnected,
				)
			) => {
				for req in requests {
					assert_matches!(
						req,
						Requests::ChunkFetchingV1(req) => {
							assert_eq!(req.payload.candidate_hash, test_state.candidate.hash());

							let chunk_index = req.payload.index.0 as usize;
							let validator_index = test_state.validator_authority_id.iter().enumerate().find(|(_, id)| {
								if let Recipient::Authority(auth_id) = &req.peer {
									if *id == auth_id {
										return true
									}
								}
								false
							}).expect("validator not found").0;

							if systematic_recovery {
								assert!(chunk_index <= test_state.systematic_threshold(), "requsted non-systematic chunk");
							}

							chunk_indices.push((chunk_index, validator_index));
						}
					)
				}
			}
		);

		if shuffling_enabled {
			assert!(!chunk_indices.iter().any(|(c_index, v_index)| c_index == v_index));
		} else {
			assert!(chunk_indices.iter().all(|(c_index, v_index)| c_index == v_index));
		}

		virtual_overseer
	});
}

#[rstest]
#[case(true, false)]
#[case(false, true)]
#[case(false, false)]
fn number_of_request_retries_is_bounded(
	#[case] systematic_recovery: bool,
	#[case] should_fail: bool,
) {
	let mut test_state = TestState::default();
	// We need the number of validators to be evenly divisible by the threshold for this test to be
	// easier to write.
	let n_validators = 6;
	test_state.validators.truncate(n_validators);
	test_state.validator_authority_id.truncate(n_validators);
	let mut temp = test_state.validator_public.to_vec();
	temp.truncate(n_validators);
	test_state.validator_public = temp.into();

	let (chunks, erasure_root) = derive_erasure_chunks_with_proofs_and_root(
		n_validators,
		&test_state.available_data,
		|_, _| {},
	);
	test_state.chunks = chunks;
	test_state.candidate.descriptor.erasure_root = erasure_root;

	let (subsystem, retry_limit) = match systematic_recovery {
		false => (
			AvailabilityRecoverySubsystem::with_chunks_only(
				request_receiver(),
				Metrics::new_dummy(),
			),
			REGULAR_CHUNKS_REQ_RETRY_LIMIT,
		),
		true => (
			AvailabilityRecoverySubsystem::with_systematic_chunks(
				request_receiver(),
				Metrics::new_dummy(),
			),
			SYSTEMATIC_CHUNKS_REQ_RETRY_LIMIT,
		),
	};

	test_harness(subsystem, |mut virtual_overseer| async move {
		overseer_signal(
			&mut virtual_overseer,
			OverseerSignal::ActiveLeaves(ActiveLeavesUpdate::start_work(new_leaf(
				test_state.current,
				1,
			))),
		)
		.await;

		let (tx, rx) = oneshot::channel();

		overseer_send(
			&mut virtual_overseer,
			AvailabilityRecoveryMessage::RecoverAvailableData(
				test_state.candidate.clone(),
				test_state.session_index,
				None,
				None,
				tx,
			),
		)
		.await;

		test_state.test_runtime_api_session_info(&mut virtual_overseer).await;
		test_state.respond_to_block_number_query(&mut virtual_overseer, 1).await;
		test_state.test_runtime_api_node_features(&mut virtual_overseer).await;
		test_state.respond_to_available_data_query(&mut virtual_overseer, false).await;
		test_state.respond_to_query_all_request(&mut virtual_overseer, |_| false).await;

		let validator_count_per_iteration = if systematic_recovery {
			test_state.systematic_threshold()
		} else {
			test_state.chunks.len()
		};

		// Network errors are considered non-fatal but should be retried a limited number of times.
		for _ in 1..retry_limit {
			test_state
				.test_chunk_requests(
					test_state.candidate.hash(),
					&mut virtual_overseer,
					validator_count_per_iteration,
					|_| Has::timeout(),
					systematic_recovery,
				)
				.await;
		}

		if should_fail {
			test_state
				.test_chunk_requests(
					test_state.candidate.hash(),
					&mut virtual_overseer,
					validator_count_per_iteration,
					|_| Has::timeout(),
					systematic_recovery,
				)
				.await;

			assert_eq!(rx.await.unwrap().unwrap_err(), RecoveryError::Unavailable);
		} else {
			test_state
				.test_chunk_requests(
					test_state.candidate.hash(),
					&mut virtual_overseer,
					test_state.threshold(),
					|_| Has::Yes,
					systematic_recovery,
				)
				.await;

			assert_eq!(rx.await.unwrap().unwrap(), test_state.available_data);
		}

		virtual_overseer
	});
}

#[rstest]
#[case(false)]
#[case(true)]
fn block_number_not_requested_if_provided(#[case] systematic_recovery: bool) {
	let test_state = TestState::default();
	let (subsystem, threshold) = match systematic_recovery {
		true => (
			AvailabilityRecoverySubsystem::with_systematic_chunks(
				request_receiver(),
				Metrics::new_dummy(),
			),
			test_state.systematic_threshold(),
		),
		false => (
			AvailabilityRecoverySubsystem::with_chunks_only(
				request_receiver(),
				Metrics::new_dummy(),
			),
			test_state.threshold(),
		),
	};

	test_harness(subsystem, |mut virtual_overseer| async move {
		overseer_signal(
			&mut virtual_overseer,
			OverseerSignal::ActiveLeaves(ActiveLeavesUpdate::start_work(new_leaf(
				test_state.current,
				1,
			))),
		)
		.await;

		let (tx, rx) = oneshot::channel();

		overseer_send(
			&mut virtual_overseer,
			AvailabilityRecoveryMessage::RecoverAvailableData(
				test_state.candidate.clone(),
				test_state.session_index,
				None,
				Some(1),
				tx,
			),
		)
		.await;

		test_state.test_runtime_api_session_info(&mut virtual_overseer).await;
		test_state.test_runtime_api_node_features(&mut virtual_overseer).await;
		test_state.respond_to_available_data_query(&mut virtual_overseer, false).await;
		test_state.respond_to_query_all_request(&mut virtual_overseer, |_| false).await;

		test_state
			.test_chunk_requests(
				test_state.candidate.hash(),
				&mut virtual_overseer,
				threshold,
				|_| Has::Yes,
				systematic_recovery,
			)
			.await;

		assert_eq!(rx.await.unwrap().unwrap(), test_state.available_data);
		virtual_overseer
	});
}

#[test]
fn systematic_recovery_retries_from_backers() {
	let test_state = TestState::default();
	let subsystem = AvailabilityRecoverySubsystem::with_systematic_chunks(
		request_receiver(),
		Metrics::new_dummy(),
	);

	test_harness(subsystem, |mut virtual_overseer| async move {
		overseer_signal(
			&mut virtual_overseer,
			OverseerSignal::ActiveLeaves(ActiveLeavesUpdate::start_work(new_leaf(
				test_state.current,
				1,
			))),
		)
		.await;

		let (tx, rx) = oneshot::channel();
		let group_index = GroupIndex(2);
		let group_size = test_state.validator_groups.get(group_index).unwrap().len();

		overseer_send(
			&mut virtual_overseer,
			AvailabilityRecoveryMessage::RecoverAvailableData(
				test_state.candidate.clone(),
				test_state.session_index,
				Some(group_index),
				None,
				tx,
			),
		)
		.await;

		test_state.test_runtime_api_session_info(&mut virtual_overseer).await;
		test_state.respond_to_block_number_query(&mut virtual_overseer, 1).await;
		test_state.test_runtime_api_node_features(&mut virtual_overseer).await;
		test_state.respond_to_available_data_query(&mut virtual_overseer, false).await;
		test_state.respond_to_query_all_request(&mut virtual_overseer, |_| false).await;

		let mut cnt = 0;

		test_state
			.test_chunk_requests(
				test_state.candidate.hash(),
				&mut virtual_overseer,
				test_state.systematic_threshold(),
				|_| {
					let res = if cnt < group_size { Has::timeout() } else { Has::Yes };
					cnt += 1;
					res
				},
				true,
			)
			.await;

		// Exhaust retries.
		for _ in 0..(SYSTEMATIC_CHUNKS_REQ_RETRY_LIMIT - 1) {
			test_state
				.test_chunk_requests(
					test_state.candidate.hash(),
					&mut virtual_overseer,
					group_size,
					|_| Has::No,
					true,
				)
				.await;
		}

		// Now, final chance is to try from a backer.
		test_state
			.test_chunk_requests(
				test_state.candidate.hash(),
				&mut virtual_overseer,
				group_size,
				|_| Has::Yes,
				true,
			)
			.await;

		assert_eq!(rx.await.unwrap().unwrap(), test_state.available_data);
		virtual_overseer
	});
}<|MERGE_RESOLUTION|>--- conflicted
+++ resolved
@@ -25,26 +25,18 @@
 use rstest::rstest;
 
 use parity_scale_codec::Encode;
-use polkadot_erasure_coding::{branches, obtain_chunks_v1 as obtain_chunks};
 use polkadot_node_network_protocol::request_response::{
 	self as req_res, v1::AvailableDataFetchingRequest, IncomingRequest, Recipient,
 	ReqProtocolNames, Requests,
 };
-<<<<<<< HEAD
-=======
-use polkadot_node_subsystem_test_helpers::derive_erasure_chunks_with_proofs_and_root;
-
-use super::*;
-
-use sc_network::{config::RequestResponseConfig, IfDisconnected, OutboundFailure, RequestFailure};
-
->>>>>>> f93f461a
+
 use polkadot_node_primitives::{BlockData, PoV, Proof};
 use polkadot_node_subsystem::messages::{
 	AllMessages, ChainApiMessage, NetworkBridgeTxMessage, RuntimeApiMessage, RuntimeApiRequest,
 };
 use polkadot_node_subsystem_test_helpers::{
-	make_subsystem_context, mock::new_leaf, TestSubsystemContextHandle,
+	derive_erasure_chunks_with_proofs_and_root, make_subsystem_context, mock::new_leaf,
+	TestSubsystemContextHandle,
 };
 use polkadot_node_subsystem_util::TimeoutExt;
 use polkadot_primitives::{
@@ -226,7 +218,8 @@
 		let mut node_features = NodeFeatures::new();
 		node_features
 			.resize(node_features::FeatureIndex::AvailabilityChunkShuffling as usize + 1, false);
-		node_features.set(node_features::FeatureIndex::AvailabilityChunkShuffling.into(), true);
+		node_features
+			.set(node_features::FeatureIndex::AvailabilityChunkShuffling as u8 as usize, true);
 
 		assert_matches!(
 			overseer_recv(virtual_overseer).await,
@@ -461,36 +454,6 @@
 	val_ids.iter().map(|v| v.public().into()).collect()
 }
 
-<<<<<<< HEAD
-pub fn derive_erasure_chunks_with_proofs_and_root(
-	n_validators: usize,
-	available_data: &AvailableData,
-	alter_chunk: impl Fn(usize, &mut Vec<u8>),
-) -> (Vec<ErasureChunk>, Hash) {
-	let mut chunks: Vec<Vec<u8>> = obtain_chunks(n_validators, available_data).unwrap();
-
-	for (i, chunk) in chunks.iter_mut().enumerate() {
-		alter_chunk(i, chunk)
-	}
-
-	// create proofs for each erasure chunk
-	let branches = branches(chunks.as_ref());
-
-	let root = branches.root();
-	let erasure_chunks = branches
-		.enumerate()
-		.map(|(index, (proof, chunk))| ErasureChunk {
-			chunk: chunk.to_vec(),
-			index: ChunkIndex(index as _),
-			proof: Proof::try_from(proof).unwrap(),
-		})
-		.collect::<Vec<ErasureChunk>>();
-
-	(erasure_chunks, root)
-}
-
-=======
->>>>>>> f93f461a
 impl Default for TestState {
 	fn default() -> Self {
 		let validators = vec![
